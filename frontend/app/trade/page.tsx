"use client"

import { Suspense, useState, useEffect } from "react"
import dynamic from "next/dynamic"
import { useSearchParams } from "next/navigation"
import { motion } from "framer-motion"
import { TrendingUp, Wallet, BarChart3, Coins } from "lucide-react"
import { TokenSearch } from "@/components/trading/token-search"
import { TradeDetails } from "@/components/shared/trade-details"
import { ChartSkeleton } from "@/components/shared/chart-skeleton"
import { TokenDetailsHeader } from "@/components/trading/token-details-header"
import { UnifiedPositions } from "@/components/portfolio/unified-positions"
import { EnhancedCard, CardGrid, CardSection } from "@/components/ui/enhanced-card-system"
import { TradeEmptyState } from "@/components/trading/trade-empty-state"
import { TradeTimeline } from "@/components/trading/trade-timeline"
import { MarioPageHeader } from "@/components/shared/mario-page-header"
// Mario-themed components
import { SlidingTrendingTicker } from "@/components/trading/sliding-trending-ticker"
import { MarioPositionPnL } from "@/components/trading/mario-position-pnl"
import { MarioTradingPanel } from "@/components/trading/mario-trading-panel"

const DexScreenerChart = dynamic(
  () => import("@/components/trading/dexscreener-chart").then((mod) => ({ default: mod.DexScreenerChart })),
  {
    ssr: false,
    loading: () => <ChartSkeleton />,
  },
)

function TradePageContent() {
  const searchParams = useSearchParams()
  const currentTokenAddress = searchParams.get("token")
  const tokenSymbol = searchParams.get("symbol") || undefined
  const tokenName = searchParams.get("name") || undefined

  // Collapsible section state with localStorage persistence
  const [expandedSections, setExpandedSections] = useState({
    trending: false,
    positions: false,
    history: false
  })

  // Load expanded state from localStorage on mount
  useEffect(() => {
    const stored = localStorage.getItem('trade-page-expanded-sections')
    if (stored) {
      try {
        setExpandedSections(JSON.parse(stored))
      } catch (e) {
        console.warn('Failed to parse stored expanded sections:', e)
      }
    }
  }, [])

  // Save expanded state to localStorage when it changes
  useEffect(() => {
    localStorage.setItem('trade-page-expanded-sections', JSON.stringify(expandedSections))
  }, [expandedSections])

  const toggleSection = (section: 'trending' | 'positions' | 'history') => {
    setExpandedSections(prev => ({
      ...prev,
      [section]: !prev[section]
    }))
  }

  // Show empty state if no token is selected
  if (!currentTokenAddress) {
    return <TradeEmptyState />
  }

  return (
    <div className="min-h-screen bg-gradient-to-br from-background via-background to-muted/20">
      <main className="w-full px-4 sm:px-6 lg:px-8 py-4 sm:py-6 max-w-page-xl mx-auto">
        {/* Mario Page Header */}
        <motion.div
          initial={{ opacity: 0, y: -20 }}
          animate={{ opacity: 1, y: 0 }}
          transition={{ duration: 0.5 }}
          className="mb-6"
        >
          <MarioPageHeader
            src="/trade-header.png"
            alt="Trade"
            width={600}
            height={120}
            priority
          />
        </motion.div>
        {/* MOBILE-OPTIMIZED LAYOUT: Chart + Trading Panel Adjacent */}
        <div className="lg:hidden space-y-4">
          {/* Mobile Search Bar */}
          <motion.div
            initial={{ opacity: 0, y: -10 }}
            animate={{ opacity: 1, y: 0 }}
            transition={{ duration: 0.3 }}
            className="mario-card p-3"
          >
            <TokenSearch />
          </motion.div>

          {/* Sliding Trending Ticker - Mobile */}
          <motion.div
            initial={{ opacity: 0, y: 20 }}
            animate={{ opacity: 1, y: 0 }}
            transition={{ duration: 0.3, delay: 0.1 }}
          >
            <SlidingTrendingTicker />
          </motion.div>

          {/* Token details header - Mobile */}
          <motion.div
            initial={{ opacity: 0, y: 20 }}
            animate={{ opacity: 1, y: 0 }}
            transition={{ duration: 0.5 }}
          >
            <TokenDetailsHeader tokenAddress={currentTokenAddress} />
          </motion.div>

          {/* Chart Section - Mobile */}
          <motion.div
            initial={{ opacity: 0, y: 20 }}
            animate={{ opacity: 1, y: 0 }}
            transition={{ duration: 0.5 }}
          >
            <div className="h-[300px] sm:h-[380px] md:h-[420px] border border-border/50 rounded-lg overflow-hidden bg-card">
              <Suspense fallback={<ChartSkeleton />}>
                <DexScreenerChart tokenAddress={currentTokenAddress} />
              </Suspense>
            </div>
          </motion.div>

          {/* Mario Trading Panel - Mobile (Immediately Below Chart) */}
          <motion.div
            initial={{ opacity: 0, y: 20 }}
            animate={{ opacity: 1, y: 0 }}
            transition={{ duration: 0.5, delay: 0.1 }}
            className="space-y-4"
          >
            <MarioTradingPanel tokenAddress={currentTokenAddress} />
            {/* Trade Timeline - Mobile (Compact under trading panel) */}
            <TradeTimeline
              tokenAddress={currentTokenAddress}
              maxTrades={5}
              variant="compact"
            />
          </motion.div>

          {/* Mario Position P&L - Mobile (Compact & Gamified) */}
          <motion.div
            initial={{ opacity: 0, y: 20 }}
            animate={{ opacity: 1, y: 0 }}
            transition={{ duration: 0.5, delay: 0.2 }}
          >
            <MarioPositionPnL
              tokenAddress={currentTokenAddress}
              tokenSymbol={tokenSymbol}
              tokenName={tokenName}
            />
          </motion.div>

          {/* Collapsible Secondary Content - Mobile */}
          <motion.div
            className="space-y-3"
            initial={{ opacity: 0 }}
            animate={{ opacity: 1 }}
            transition={{ duration: 0.5, delay: 0.3 }}
          >
<<<<<<< HEAD
            <div className="mario-card bg-gradient-to-br from-[var(--coin-gold)]/10 to-[var(--star-yellow)]/5">
              <button
                onClick={() => toggleSection('trending')}
                className="flex items-center justify-between p-4 cursor-pointer hover:bg-[var(--coin-gold)]/10 transition-all active:scale-[0.99] w-full"
              >
                <div className="flex items-center gap-3">
                  <div className="mario-badge px-2 py-2">
                    <Coins className="h-5 w-5" />
                  </div>
                  <div>
                    <span className="mario-font text-sm text-foreground">TRENDING TOKENS</span>
                    <p className="text-xs text-muted-foreground">Hot picks right now</p>
                  </div>
                </div>
                <svg
                  className={`w-5 h-5 transition-transform ${expandedSections.trending ? 'rotate-180' : ''} text-[var(--outline-black)]`}
                  fill="none"
                  stroke="currentColor"
                  viewBox="0 0 24 24"
                >
                  <path strokeLinecap="round" strokeLinejoin="round" strokeWidth={2} d="M19 9l-7 7-7-7" />
                </svg>
              </button>
              {expandedSections.trending && (
                <div className="px-4 pb-4 pt-2">
                  <EnhancedTrendingList />
                </div>
              )}
            </div>

=======
>>>>>>> ec04470a
            <div className="mario-card bg-gradient-to-br from-[var(--luigi-green)]/10 to-[var(--luigi-green)]/5">
              <button
                onClick={() => toggleSection('positions')}
                className="flex items-center justify-between p-4 cursor-pointer hover:bg-[var(--luigi-green)]/10 transition-all active:scale-[0.99] w-full"
              >
                <div className="flex items-center gap-3">
                  <div className="mario-badge px-2 py-2 bg-[var(--luigi-green)]">
                    <Wallet className="h-5 w-5 text-white" />
                  </div>
                  <div>
                    <span className="mario-font text-sm text-foreground">YOUR COINS</span>
                    <p className="text-xs text-muted-foreground">View all holdings</p>
                  </div>
                </div>
                <svg
                  className={`w-5 h-5 transition-transform ${expandedSections.positions ? 'rotate-180' : ''} text-[var(--outline-black)]`}
                  fill="none"
                  stroke="currentColor"
                  viewBox="0 0 24 24"
                >
                  <path strokeLinecap="round" strokeLinejoin="round" strokeWidth={2} d="M19 9l-7 7-7-7" />
                </svg>
              </button>
              {expandedSections.positions && (
                <div className="px-4 pb-4 pt-2">
                  <UnifiedPositions
                    variant="compact"
                    maxPositions={5}
                    showViewAllButton={true}
                  />
                </div>
              )}
            </div>

            <div className="mario-card bg-gradient-to-br from-[var(--super-blue)]/10 to-[var(--super-blue)]/5">
              <button
                onClick={() => toggleSection('history')}
                className="flex items-center justify-between p-4 cursor-pointer hover:bg-[var(--super-blue)]/10 transition-all active:scale-[0.99] w-full"
              >
                <div className="flex items-center gap-3">
                  <div className="mario-badge px-2 py-2 bg-[var(--super-blue)]">
                    <BarChart3 className="h-5 w-5 text-white" />
                  </div>
                  <div>
                    <span className="mario-font text-sm text-foreground">TRADE LOG</span>
                    <p className="text-xs text-muted-foreground">Recent transactions</p>
                  </div>
                </div>
                <svg
                  className={`w-5 h-5 transition-transform ${expandedSections.history ? 'rotate-180' : ''} text-[var(--outline-black)]`}
                  fill="none"
                  stroke="currentColor"
                  viewBox="0 0 24 24"
                >
                  <path strokeLinecap="round" strokeLinejoin="round" strokeWidth={2} d="M19 9l-7 7-7-7" />
                </svg>
              </button>
              {expandedSections.history && (
                <div className="px-4 pb-4 pt-2">
                  <TradeDetails
                    tokenAddress={currentTokenAddress}
                    tokenSymbol={tokenSymbol}
                    tokenName={tokenName}
                    variant="sidebar"
                    maxTrades={20}
                  />
                </div>
              )}
            </div>
          </motion.div>
        </div>

        {/* DESKTOP LAYOUT: Original 3-Column Grid */}
        <div className="hidden lg:block space-y-6">
          {/* Sliding Trending Ticker - Desktop */}
          <motion.div
            initial={{ opacity: 0, y: -10 }}
            animate={{ opacity: 1, y: 0 }}
            transition={{ duration: 0.3 }}
          >
            <SlidingTrendingTicker />
          </motion.div>

          {/* Token details header - Desktop */}
          <motion.div
            initial={{ opacity: 0, y: 20 }}
            animate={{ opacity: 1, y: 0 }}
            transition={{ duration: 0.5 }}
          >
            <TokenDetailsHeader tokenAddress={currentTokenAddress} />
          </motion.div>

          <div className="lg:grid lg:grid-cols-12 gap-4 lg:gap-6 min-h-[calc(100vh-10rem)]">
          {/* Left Sidebar */}
          <motion.aside
            className="lg:col-span-2 space-y-4"
            initial={{ opacity: 0, x: -20 }}
            animate={{ opacity: 1, x: 0 }}
            transition={{ duration: 0.5, delay: 0.1 }}
          >
            <div className="lg:sticky lg:top-4 lg:h-[calc(100vh-8rem)] lg:overflow-y-auto space-y-4">
              <div className="mario-card p-3">
                <TokenSearch />
              </div>
              <UnifiedPositions
                variant="compact"
                maxPositions={5}
                showViewAllButton={true}
              />
              <TradeDetails
                tokenAddress={currentTokenAddress}
                tokenSymbol={tokenSymbol}
                tokenName={tokenName}
                variant="sidebar"
                maxTrades={20}
              />
            </div>
          </motion.aside>

          {/* Main Content Area */}
          <motion.div
            className="lg:col-span-8"
            initial={{ opacity: 0, y: 20 }}
            animate={{ opacity: 1, y: 0 }}
            transition={{ duration: 0.5, delay: 0.2 }}
          >
            <div className="space-y-6">
              {/* Chart Section */}
              <div className="h-[600px] border border-border/50 rounded-lg overflow-hidden bg-card">
                <Suspense fallback={<ChartSkeleton />}>
                  <DexScreenerChart tokenAddress={currentTokenAddress} />
                </Suspense>
              </div>

              {/* Mario Position P&L - Compact & Gamified Under Chart */}
              <MarioPositionPnL
                tokenAddress={currentTokenAddress}
                tokenSymbol={tokenSymbol}
                tokenName={tokenName}
              />
            </div>
          </motion.div>

          {/* Right Sidebar - Mario Trading Panel + Recent Trades */}
          <motion.aside
            className="lg:col-span-2"
            initial={{ opacity: 0, x: 20 }}
            animate={{ opacity: 1, x: 0 }}
            transition={{ duration: 0.5, delay: 0.3 }}
          >
            <div className="lg:sticky lg:top-4 space-y-4">
              <MarioTradingPanel tokenAddress={currentTokenAddress} />
              <TradeTimeline
                tokenAddress={currentTokenAddress}
                maxTrades={5}
                variant="compact"
              />
            </div>
          </motion.aside>
          </div>
        </div>

        {/* Decorative Elements */}
        <div className="fixed inset-0 pointer-events-none -z-20 overflow-hidden">
          <div className="absolute top-1/4 left-1/4 w-96 h-96 bg-primary/3 rounded-full blur-3xl"></div>
          <div className="absolute bottom-1/4 right-1/4 w-96 h-96 bg-blue-500/3 rounded-full blur-3xl"></div>
          <div className="absolute top-3/4 left-3/4 w-64 h-64 bg-accent/3 rounded-full blur-2xl"></div>
        </div>
      </main>
    </div>
  )
}

export default function TradePage() {
  return (
    <Suspense fallback={
      <div className="min-h-screen bg-gradient-to-br from-background via-background to-muted/20">
        <div className="flex items-center justify-center min-h-screen">
          <div className="text-center space-y-4">
            <div className="relative">
              <div className="h-16 w-16 border-4 border-primary/20 border-t-primary rounded-full animate-spin mx-auto"></div>
              <div className="absolute inset-0 h-16 w-16 border-2 border-blue-500/20 border-b-blue-500 rounded-full animate-spin mx-auto" style={{ animationDirection: 'reverse', animationDuration: '1.5s' }}></div>
            </div>
            <div>
              <h3 className="text-lg font-semibold">Loading Trading Interface</h3>
              <p className="text-sm text-muted-foreground">Preparing your dashboard...</p>
            </div>
          </div>
        </div>
      </div>
    }>
      <TradePageContent />
    </Suspense>
  )
}<|MERGE_RESOLUTION|>--- conflicted
+++ resolved
@@ -166,39 +166,6 @@
             animate={{ opacity: 1 }}
             transition={{ duration: 0.5, delay: 0.3 }}
           >
-<<<<<<< HEAD
-            <div className="mario-card bg-gradient-to-br from-[var(--coin-gold)]/10 to-[var(--star-yellow)]/5">
-              <button
-                onClick={() => toggleSection('trending')}
-                className="flex items-center justify-between p-4 cursor-pointer hover:bg-[var(--coin-gold)]/10 transition-all active:scale-[0.99] w-full"
-              >
-                <div className="flex items-center gap-3">
-                  <div className="mario-badge px-2 py-2">
-                    <Coins className="h-5 w-5" />
-                  </div>
-                  <div>
-                    <span className="mario-font text-sm text-foreground">TRENDING TOKENS</span>
-                    <p className="text-xs text-muted-foreground">Hot picks right now</p>
-                  </div>
-                </div>
-                <svg
-                  className={`w-5 h-5 transition-transform ${expandedSections.trending ? 'rotate-180' : ''} text-[var(--outline-black)]`}
-                  fill="none"
-                  stroke="currentColor"
-                  viewBox="0 0 24 24"
-                >
-                  <path strokeLinecap="round" strokeLinejoin="round" strokeWidth={2} d="M19 9l-7 7-7-7" />
-                </svg>
-              </button>
-              {expandedSections.trending && (
-                <div className="px-4 pb-4 pt-2">
-                  <EnhancedTrendingList />
-                </div>
-              )}
-            </div>
-
-=======
->>>>>>> ec04470a
             <div className="mario-card bg-gradient-to-br from-[var(--luigi-green)]/10 to-[var(--luigi-green)]/5">
               <button
                 onClick={() => toggleSection('positions')}
